--- conflicted
+++ resolved
@@ -107,8 +107,13 @@
           name: algokit-cli
           path: dist/algokit-*-py3-none-any.whl
           if-no-files-found: error
+          
+      - name: Update homebrew formula
+        if: steps.get_branch.outputs.branch == 'main' && inputs.production_release == 'true'
+        run: scripts/update-brew-formula.sh "dist/algokit-*-py3-none-any.whl" "algorandfoundation/homebrew-tap"
+        env:
+          TAP_GITHUB_TOKEN: ${{ secrets.TAP_GITHUB_TOKEN }}
 
-<<<<<<< HEAD
   cd-publish-release-packages:
     name: Publish Release Packages
     needs: release
@@ -116,11 +121,4 @@
     uses: ./.github/workflows/publish-release-packages.yaml
     with:
       artifactName: algokit-cli
-    secrets: inherit
-=======
-      - name: Update homebrew formula
-        if: steps.get_branch.outputs.branch == 'main' && inputs.production_release == 'true'
-        run: scripts/update-brew-formula.sh "dist/algokit-*-py3-none-any.whl" "algorandfoundation/homebrew-tap"
-        env:
-          TAP_GITHUB_TOKEN: ${{ secrets.TAP_GITHUB_TOKEN }}
->>>>>>> 1eb73352
+    secrets: inherit